--- conflicted
+++ resolved
@@ -246,13 +246,8 @@
       <OptimizedBackgroundStreams channels={liveChannels} />
       
       {/* Enhanced Hero Section */}
-<<<<<<< HEAD
-      <section className="relative overflow-hidden py-20 lg:py-32 z-10">
-        {/* Animated Background Effects */}
-=======
       <section className="relative overflow-hidden py-20 lg:py-32 min-h-screen flex items-center">
         {/* Subtle Background Effects */}
->>>>>>> 67513f79
         <div className="absolute inset-0">
           <div className="absolute inset-0 bg-gradient-to-b from-background/20 via-background/30 to-background/60 backdrop-blur-[2px]" />
           <div className="absolute inset-0 bg-gradient-to-t from-background/80 via-transparent to-transparent" />
@@ -319,15 +314,6 @@
               </motion.div>
             </motion.h1>
             
-<<<<<<< HEAD
-            <p className="text-xl md:text-2xl text-muted-foreground max-w-3xl mx-auto mb-4">
-              <strong>STREAMYYY</strong> is the ultimate multi-stream platform for watching up to 16 live streams simultaneously from Twitch, YouTube, Kick, and more.
-            </p>
-            <p className="text-lg md:text-xl text-muted-foreground max-w-3xl mx-auto">
-              Experience seamless multi-stream viewing with superior performance, advanced features, and mobile support. 
-              Join thousands of viewers who choose STREAMYYY for the most powerful multistream viewing experience.
-            </p>
-=======
             <motion.div 
               className="relative"
               initial={{ opacity: 0, y: 20 }}
@@ -340,7 +326,6 @@
                 </p>
               </div>
             </motion.div>
->>>>>>> 67513f79
             
             {/* Enhanced Trust Indicators */}
             <motion.div 
@@ -458,7 +443,7 @@
       </section>
 
       {/* Interactive Demo Section with Live Streams */}
-      <section id="demo" className="py-24 bg-gradient-to-b from-background via-muted/10 to-muted/20 relative z-10">
+      <section id="demo" className="py-24 bg-gradient-to-b from-background via-muted/10 to-muted/20 relative">
         <div className="absolute inset-0 bg-grid-white/[0.01] bg-grid-16" />
         <div className="container mx-auto px-4 relative">
           <motion.div 
@@ -597,7 +582,7 @@
       </section>
 
       {/* How It Works - Enhanced */}
-      <section className="py-24 relative overflow-hidden z-10">
+      <section className="py-24 relative overflow-hidden">
         <div className="absolute inset-0">
           <div className="absolute top-0 left-1/4 w-96 h-96 bg-blue-500/10 rounded-full blur-3xl" />
           <div className="absolute bottom-0 right-1/4 w-96 h-96 bg-purple-500/10 rounded-full blur-3xl" />
@@ -665,7 +650,7 @@
       </section>
 
       {/* Features Grid - Enhanced */}
-      <section className="py-24 bg-gradient-to-b from-muted/30 via-muted/20 to-background relative z-10">
+      <section className="py-24 bg-gradient-to-b from-muted/30 via-muted/20 to-background relative">
         <div className="absolute inset-0 bg-grid-white/[0.01] bg-grid-16" />
         <div className="container mx-auto px-4 relative">
           <motion.div 
@@ -677,13 +662,8 @@
               <Sparkles className="w-3 h-3 mr-1" />
               Features
             </Badge>
-<<<<<<< HEAD
-            <h2 className="text-4xl md:text-5xl font-bold mb-4 bg-gradient-to-r from-foreground to-foreground/70 bg-clip-text text-transparent">Why Choose STREAMYYY</h2>
-            <p className="text-xl text-muted-foreground max-w-2xl mx-auto">Industry-leading features that make STREAMYYY the premier multi-stream platform with unmatched performance and ease of use.</p>
-=======
             <h2 className="text-4xl md:text-5xl font-bold mb-4 bg-gradient-to-r from-foreground to-foreground/70 bg-clip-text text-transparent">Features</h2>
             <p className="text-xl text-muted-foreground max-w-2xl mx-auto">Everything you need for multi-stream viewing.</p>
->>>>>>> 67513f79
           </motion.div>
           
           <div className="grid md:grid-cols-2 lg:grid-cols-3 gap-6 max-w-6xl mx-auto">
@@ -741,7 +721,7 @@
       </section>
 
       {/* Use Cases */}
-      <section className="py-24 relative z-10">
+      <section className="py-24">
         <div className="container mx-auto px-4">
           <motion.div 
             className="text-center mb-16"
@@ -780,7 +760,7 @@
 
       {/* Live Streamers Section - Enhanced */}
       {liveChannels.length > 0 && (
-        <section className="py-24 border-t bg-gradient-to-b from-background via-muted/10 to-muted/20 relative z-10">
+        <section className="py-24 border-t bg-gradient-to-b from-background via-muted/10 to-muted/20 relative">
           <div className="absolute inset-0 bg-grid-white/[0.01] bg-grid-16" />
           <div className="container mx-auto px-4 relative">
             <motion.div 
@@ -960,7 +940,7 @@
       </section>
 
       {/* Final CTA Section */}
-      <section className="py-32 bg-gradient-to-b from-background via-primary/5 to-purple-500/10 relative overflow-hidden z-10">
+      <section className="py-32 bg-gradient-to-b from-background via-primary/5 to-purple-500/10 relative overflow-hidden">
         <div className="absolute inset-0">
           <div className="absolute inset-0 bg-grid-white/[0.02] bg-grid-32" />
           <div className="absolute top-1/2 left-1/2 -translate-x-1/2 -translate-y-1/2 w-[800px] h-[800px] bg-gradient-to-r from-primary/20 to-purple-500/20 rounded-full blur-3xl animate-pulse" />
@@ -984,12 +964,7 @@
               </h2>
             </motion.div>
             <p className="text-xl md:text-2xl text-muted-foreground max-w-2xl mx-auto">
-<<<<<<< HEAD
-              Join thousands of viewers who trust STREAMYYY for the ultimate multi-stream viewing experience.
-              Discover why professional streamers, esports fans, and content creators choose STREAMYYY for their streaming needs.
-=======
               Join thousands of viewers using the best multi-stream platform.
->>>>>>> 67513f79
             </p>
             
             <motion.div 
